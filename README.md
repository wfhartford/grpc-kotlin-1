# gRPC Kotlin - Coroutine based gRPC for Kotlin

[![CircleCI](https://img.shields.io/circleci/project/github/wfhartford/grpc-kotlin-1.svg)](https://circleci.com/gh/rouzwawi/grpc-kotlin)

gRPC Kotlin is a [protoc] plugin for generating native Kotlin bindings using [coroutine primitives] for [gRPC] services.

<<<<<<< HEAD
This project is a fork of [rouzwawi/grpc-kotlin](https://github.com/rouzwawi/grpc-kotlin), which did all the hard work. This for includes changes to the generated Kotlin code which I believe make for cleaner generated and user code. Specifically, the following changes effect the user:
* The generated code no longer catches exceptions thrown by the service implementation, allowing exceptions to be handled by gRPC or a user's interceptor.
* All functions in the Stub and ImplBase classes are now suspending functions.
* Non streaming functions return a single object of type _T_ instead of returning _Deferred<T>_.

I believe these changes represent more idiomatic Kotlin for both generated code an user written code.

> This project is an early prototype and has not been tested in production. But don't hesitate to try it out and open up issues in the project if you run into any problems. PR's are welcome!

=======
>>>>>>> 36d6ab41
## Why?

The asynchronous nature of bidirectional streaming rpc calls in gRPC makes them a bit hard to implement
and read. Getting your head around the `StreamObserver<T>`'s can be a bit tricky at times. Specially
with the method argument being the response observer and the return value being the request observer, it all
feels a bit backwards to what a plain old synchronous version of the handler would look like.

In situations where you'd want to coordinate several request and response messages in one call, you'll end up
having to manage some tricky state and synchronization between the observers. There's some [reactive bindings]
for gRPC which make this easier. But I think we can do better!

Enter Kotlin Coroutines! By generating native Kotlin stubs that allows us to use [`Channel`]s and suspending functions,
we can write our handler and client code in a much more readable fashion that is a lot easier to reason
about.

## Quick start

note: This has been tested with `gRPC 1.15.1`, `protobuf 3.5.1` and `kotlin 1.2.71`.

Add a gRPC service definition to your project

`greeter.proto`

```proto
syntax = "proto3";
package org.example.greeter;

option java_package = "org.example.greeter";
option java_multiple_files = true;

message GreetRequest {
    string greeting = 1;
}

message GreetReply {
    string reply = 1;
}

service Greeter {
    rpc Greet (GreetRequest) returns (GreetReply);
    rpc GreetServerStream (GreetRequest) returns (stream GreetReply);
    rpc GreetClientStream (stream GreetRequest) returns (GreetReply);
    rpc GreetBidirectional (stream GreetRequest) returns (stream GreetReply);
}
```

### Maven configuration

Add the `grpc-kotlin-gen` plugin to your `protobuf-maven-plugin` configuration (see [using custom protoc plugins](https://www.xolstice.org/protobuf-maven-plugin/examples/protoc-plugin.html))

```xml
<protocPlugins>
    <protocPlugin>
        <id>GrpcKotlinGenerator</id>
        <groupId>ca.cutterslade</groupId>
        <artifactId>grpc-kotlin-gen</artifactId>
        <version>0.0.3</version>
        <mainClass>io.rouz.grpc.kotlin.GrpcKotlinGenerator</mainClass>
    </protocPlugin>
</protocPlugins>
```

### Gradle configuration

Add the `grpc-kotlin-gen` plugin to the plugins section of `protobuf-gradle-plugin`

```gradle
def protobufVersion = '3.5.1-1'
def grpcVersion = '1.15.1'

protobuf {
    protoc {
        // The artifact spec for the Protobuf Compiler
        artifact = "com.google.protobuf:protoc:${protobufVersion}"
    }
    plugins {
        grpc {
            artifact = "io.grpc:protoc-gen-grpc-java:${grpcVersion}"
        }
        grpckotlin {
<<<<<<< HEAD
            artifact = "ca.cutterslade:grpc-kotlin-gen:0.0.2:jdk8@jar"
=======
            artifact = "io.rouz:grpc-kotlin-gen:0.0.3:jdk8@jar"
>>>>>>> 36d6ab41
        }
    }
    generateProtoTasks {
        all()*.plugins {
            grpc {}
            grpckotlin {}
        }
    }
}
```

### Server

After compilation, you'll find the generated Kotlin stubs in an `object` named `GreeterGrpcKt`. Both the
service base class and client stub will use suspending functions and `{Send,Receive}Channel<T>` for stream RPCs instead of the
typical `StreamObserver<T>` interfaces.

Here's a server implementation using some of the [core coroutine primitives] like `async` and `produce`
to create `Deferred` and `ReceiveChannel` values. Other top level primitives like `delay` are available
for use too.

```kotlin
import kotlinx.coroutines.experimental.*
import kotlinx.coroutines.experimental.channels.ReceiveChannel
import kotlinx.coroutines.experimental.channels.produce

class GreeterImpl : GreeterGrpcKt.GreeterImplBase() {

<<<<<<< HEAD
  override suspend fun greet(request: GreetRequest)
      : Deferred<GreetReply> = GreetReply.newBuilder()
=======
  private val pool = newFixedThreadPoolContext(4, "server-pool")

  override fun greet(request: GreetRequest)
      : Deferred<GreetReply> = GlobalScope.async(pool) {
    GreetReply.newBuilder()
>>>>>>> 36d6ab41
        .setReply("Hello " + request.greeting)
        .build()

<<<<<<< HEAD
  override suspend fun greetServerStream(request: GreetRequest)
      : ReceiveChannel<GreetReply> = produce {
=======
  override fun greetServerStream(request: GreetRequest)
      : ReceiveChannel<GreetReply> = GlobalScope.produce(pool) {
>>>>>>> 36d6ab41
    send(GreetReply.newBuilder()
        .setReply("Hello ${request.greeting}!")
        .build())
    send(GreetReply.newBuilder()
        .setReply("Greetings ${request.greeting}!")
        .build())
  }

<<<<<<< HEAD
  override suspend fun greetClientStream(requestChannel: ReceiveChannel<GreetRequest>)
      : Deferred<GreetReply> {
=======
  override fun greetClientStream(requestChannel: ReceiveChannel<GreetRequest>)
      : Deferred<GreetReply> = GlobalScope.async(pool) {
>>>>>>> 36d6ab41
    val greetings = mutableListOf<String>()

    for (request in requestChannel) {
      greetings.add(request.greeting)
    }

    return GreetReply.newBuilder()
        .setReply("Hi to all of $greetings!")
        .build()
  }

<<<<<<< HEAD
  override suspend fun greetBidirectional(requestChannel: ReceiveChannel<GreetRequest>)
      : ReceiveChannel<GreetReply> = produce(pool) {
=======
  override fun greetBidirectional(requestChannel: ReceiveChannel<GreetRequest>)
      : ReceiveChannel<GreetReply> = GlobalScope.produce(pool) {
>>>>>>> 36d6ab41
    var count = 0
    val queue = mutableListOf<Job>()

    for (request in requestChannel) {
      val n = count++
      val job = GlobalScope.launch(pool) {
        delay(1000)
        send(GreetReply.newBuilder()
            .setReply("Yo #$n ${request.greeting}")
            .build())
      }
      queue.add(job)
    }

    queue.forEach { it.join() }
  }
}
```

### Client

The generated client stub is also fully implemented using suspending functions and `SendChannel`.

```kotlin
import io.grpc.ManagedChannelBuilder
import kotlinx.coroutines.experimental.delay
import kotlinx.coroutines.experimental.launch
import kotlinx.coroutines.experimental.runBlocking

fun main(args: Array<String>) {
  val localhost = ManagedChannelBuilder.forAddress("localhost", 8080)
      .usePlaintext(true)
      .build()
  val greeter = GreeterGrpcKt.newStub(localhost)

  runBlocking {
    // === Unary call =============================================================================

    val unaryResponse = greeter.greet(req("Alice"))
    println("unary reply = ${unaryResponse.reply}")

    // === Server streaming call ==================================================================

    val serverResponses = greeter.greetServerStream(req("Bob"))
    for (serverResponse in serverResponses) {
      println("server response = ${serverResponse.reply}")
    }

    // === Client streaming call ==================================================================

    val (reqMany, resOne) = greeter.greetClientStream()
    reqMany.send(req("Caroline"))
    reqMany.send(req("David"))
    reqMany.close()
    val oneReply = resOne.await()
    println("single reply = ${oneReply.reply}")

    // === Bidirectional call =====================================================================

    val (req, res) = greeter.greetBidirectional()
    val l = GlobalScope.launch {
      var n = 0
      for (greetReply in res) {
        println("r$n = ${greetReply.reply}")
        n++
      }
      println("no more replies")
    }

    delay(200)
    req.send(req("Eve"))

    delay(200)
    req.send(req("Fred"))

    delay(200)
    req.send(req("Gina"))

    req.close()
    l.join()
  }
}
```

## RCP method details

### Unary call

> `rpc Greet (GreetRequest) returns (GreetReply);`

#### Service

Using suspending function to return a single message.

```kotlin
override suspend fun greet(request: GreetRequest): Deferred<GreetReply> {
  // return GreetReply message
}
```

#### Client

Calling a stub function to obtain a reply.

```kotlin
val responseMessage: GreetReply = stub.greet( /* GreetRequest */ )
```

#### Asynchronous Client

Using the async/await pattern to do some other work before getting the reply.

```kotlin
val deferredResponse: Deferred<GreetReply> = async { stub.greet( /* GreetRequest */ ) }
// other processing while waiting for the server
val responseMessage: GreetReply = deferredResponse.await()

```

### Streaming request, Unary response

> `rpc GreetClientStream (stream GreetRequest) returns (GreetReply);`

#### Service

Using [`async`] coroutine builder to return a single message, and receiving messages from a `ReceiveChannel<T>`.

```kotlin
override fun greetClientStream(requestChannel: ReceiveChannel<GreetRequest>): Deferred<GreetReply> = async {
  // receive request messages
  val firstRequest = requestChannel.receive()
  
  // or iterate all request messages
  for (request in requestChannel) {
    // ...
  }

  // return GreetReply message
}
```

#### Client

Using `send()` and `close()` on `SendChannel<T>`.

```kotlin
val (requests: SendChannel<GreetRequest>, response: Deferred<GreetReply>) = stub.greetClientStream()
requests.send( /* GreetRequest */ )
requests.send( /* GreetRequest */ )
requests.close() //  don't forget to close the send channel

val responseMessage = response.await()
```

### Unary request, Streaming response

> `rpc GreetServerStream (GreetRequest) returns (stream GreetReply);`

#### Service

Using [`produce`] coroutine builder and `send` to return a stream of messages.

```kotlin
override fun greetServerStream(request: GreetRequest): ReceiveChannel<GreetReply> = GlobalScope.produce {
  send( /* GreetReply message */ )
  send( /* GreetReply message */ )
  // ...
}
```

#### Client

Using `receive()` on `ReceiveChannel<T>` or iterating with a `for` loop.

```kotlin
val responses: ReceiveChannel<GreetReply> = stub.greetServerStream( /* GreetRequest */ )

// await individual responses
val responseMessage = serverResponses.receive()

// or iterate all responses
for (responseMessage in responses) {
  // ...
}
```

### Full bidirectional streaming

> `rpc GreetBidirectional (stream GreetRequest) returns (stream GreetReply);`

#### Service

Using [`produce`] coroutine builder and `send` to return a stream of messages. Receiving messages from a `ReceiveChannel<T>`.

```kotlin
override fun greetBidirectional(requestChannel: ReceiveChannel<GreetRequest>): ReceiveChannel<GreetReply> = GlobalScope.produce {
  // receive request messages
  val firstRequest = requestChannel.receive()
  send( /* GreetReply message */ )
  
  val more = requestChannel.receive()
  send( /* GreetReply message */ )
  
  // ...
}
```

#### Client

Using both a `SendChannel<T>` and a `ReceiveChannel<T>` to interact with the call.

```kotlin
val (requests: SendChannel<GreetRequest>, responses: ReceiveChannel<GreetReply>) = stub.greetBidirectional()
val responsePrinter = GlobalScope.launch {
  for (responseMessage in responses) {
    log.info(responseMessage)
  }
  log.info("no more replies")
}

requests.send( /* GreetRequest */ )
requests.send( /* GreetRequest */ )
requests.close() //  don't forget to close the send channel

responsePrinter.join() // wait for printer coroutine to finish
```


[protoc]: https://www.xolstice.org/protobuf-maven-plugin/examples/protoc-plugin.html
[coroutine primitives]: https://github.com/Kotlin/kotlinx.coroutines
[core coroutine primitives]: https://github.com/Kotlin/kotlinx.coroutines/blob/master/core/kotlinx-coroutines-core/README.md
[`Channel`]: https://kotlin.github.io/kotlinx.coroutines/kotlinx-coroutines-core/kotlinx.coroutines.experimental.channels/-channel/index.html
[`Deferred`]: https://kotlin.github.io/kotlinx.coroutines/kotlinx-coroutines-core/kotlinx.coroutines.experimental/-deferred/index.html
[`async`]: https://kotlin.github.io/kotlinx.coroutines/kotlinx-coroutines-core/kotlinx.coroutines.experimental/async.html
[`produce`]: https://kotlin.github.io/kotlinx.coroutines/kotlinx-coroutines-core/kotlinx.coroutines.experimental.channels/produce.html
[gRPC]: https://grpc.io/
[reactive bindings]: https://github.com/salesforce/reactive-grpc<|MERGE_RESOLUTION|>--- conflicted
+++ resolved
@@ -4,7 +4,6 @@
 
 gRPC Kotlin is a [protoc] plugin for generating native Kotlin bindings using [coroutine primitives] for [gRPC] services.
 
-<<<<<<< HEAD
 This project is a fork of [rouzwawi/grpc-kotlin](https://github.com/rouzwawi/grpc-kotlin), which did all the hard work. This for includes changes to the generated Kotlin code which I believe make for cleaner generated and user code. Specifically, the following changes effect the user:
 * The generated code no longer catches exceptions thrown by the service implementation, allowing exceptions to be handled by gRPC or a user's interceptor.
 * All functions in the Stub and ImplBase classes are now suspending functions.
@@ -12,10 +11,6 @@
 
 I believe these changes represent more idiomatic Kotlin for both generated code an user written code.
 
-> This project is an early prototype and has not been tested in production. But don't hesitate to try it out and open up issues in the project if you run into any problems. PR's are welcome!
-
-=======
->>>>>>> 36d6ab41
 ## Why?
 
 The asynchronous nature of bidirectional streaming rpc calls in gRPC makes them a bit hard to implement
@@ -96,11 +91,7 @@
             artifact = "io.grpc:protoc-gen-grpc-java:${grpcVersion}"
         }
         grpckotlin {
-<<<<<<< HEAD
-            artifact = "ca.cutterslade:grpc-kotlin-gen:0.0.2:jdk8@jar"
-=======
-            artifact = "io.rouz:grpc-kotlin-gen:0.0.3:jdk8@jar"
->>>>>>> 36d6ab41
+            artifact = "ca.cutterslade:grpc-kotlin-gen:0.0.3:jdk8@jar"
         }
     }
     generateProtoTasks {
@@ -129,26 +120,13 @@
 
 class GreeterImpl : GreeterGrpcKt.GreeterImplBase() {
 
-<<<<<<< HEAD
   override suspend fun greet(request: GreetRequest)
       : Deferred<GreetReply> = GreetReply.newBuilder()
-=======
-  private val pool = newFixedThreadPoolContext(4, "server-pool")
-
-  override fun greet(request: GreetRequest)
-      : Deferred<GreetReply> = GlobalScope.async(pool) {
-    GreetReply.newBuilder()
->>>>>>> 36d6ab41
         .setReply("Hello " + request.greeting)
         .build()
 
-<<<<<<< HEAD
   override suspend fun greetServerStream(request: GreetRequest)
       : ReceiveChannel<GreetReply> = produce {
-=======
-  override fun greetServerStream(request: GreetRequest)
-      : ReceiveChannel<GreetReply> = GlobalScope.produce(pool) {
->>>>>>> 36d6ab41
     send(GreetReply.newBuilder()
         .setReply("Hello ${request.greeting}!")
         .build())
@@ -157,13 +135,8 @@
         .build())
   }
 
-<<<<<<< HEAD
   override suspend fun greetClientStream(requestChannel: ReceiveChannel<GreetRequest>)
       : Deferred<GreetReply> {
-=======
-  override fun greetClientStream(requestChannel: ReceiveChannel<GreetRequest>)
-      : Deferred<GreetReply> = GlobalScope.async(pool) {
->>>>>>> 36d6ab41
     val greetings = mutableListOf<String>()
 
     for (request in requestChannel) {
@@ -175,13 +148,8 @@
         .build()
   }
 
-<<<<<<< HEAD
   override suspend fun greetBidirectional(requestChannel: ReceiveChannel<GreetRequest>)
       : ReceiveChannel<GreetReply> = produce(pool) {
-=======
-  override fun greetBidirectional(requestChannel: ReceiveChannel<GreetRequest>)
-      : ReceiveChannel<GreetReply> = GlobalScope.produce(pool) {
->>>>>>> 36d6ab41
     var count = 0
     val queue = mutableListOf<Job>()
 
