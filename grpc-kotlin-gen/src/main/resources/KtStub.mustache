--- conflicted
+++ resolved
@@ -55,26 +55,13 @@
     {{#methods}}
     {{#javaDoc}}{{{javaDoc}}}{{/javaDoc}}
     {{#deprecated}}@Deprecated("deprecated"){{/deprecated}}
-<<<<<<< HEAD
     {{#isManyInput}}
     {{#isManyOutput}}
     {{! Many input many outpout}}
     suspend fun {{methodName}}(): ManyToManyCall<{{inputType}}, {{outputType}}> {
       val responseChannel = StreamObserverChannel<{{outputType}}>()
       val requestObserver = delegate.{{methodName}}(responseChannel)
-      val requestChannel = LinkedListChannel<{{inputType}}>()
-=======
-    fun {{methodName}}({{^isManyInput}}request: {{inputType}}{{/isManyInput}})
-        : {{^isManyInput}}{{^isManyOutput}}Deferred{{/isManyOutput}}{{#isManyOutput}}ReceiveChannel{{/isManyOutput}}<{{outputType}}>{{/isManyInput}}{{#isManyInput}}ManyTo{{^isManyOutput}}One{{/isManyOutput}}{{#isManyOutput}}Many{{/isManyOutput}}Call<{{inputType}}, {{outputType}}>{{/isManyInput}} {
-      {{^isManyOutput}}val responseDeferred = StreamObserverDeferred<{{outputType}}>(){{/isManyOutput}}
-      {{#isManyOutput}}val responseChannel = StreamObserverChannel<{{outputType}}>(){{/isManyOutput}}
-      {{#isManyInput}}val requestObserver = {{/isManyInput}}delegate.{{methodName}}({{^isManyInput}}request, {{/isManyInput}}response{{^isManyOutput}}Deferred{{/isManyOutput}}{{#isManyOutput}}Channel{{/isManyOutput}})
-      {{^isManyInput}}
-      return response{{^isManyOutput}}Deferred{{/isManyOutput}}{{#isManyOutput}}Channel{{/isManyOutput}}
-      {{/isManyInput}}
-      {{#isManyInput}}
       val requestChannel = KtChannel<{{inputType}}>(KtChannel.UNLIMITED)
->>>>>>> 36d6ab41
       connectChannelToObserver(requestChannel, requestObserver)
       return ManyToManyCall(requestChannel, responseChannel)
     }
@@ -84,7 +71,7 @@
     suspend fun {{methodName}}(): ManyToOneCall<{{inputType}}, {{outputType}}> {
       val responseDeferred = StreamObserverDeferred<{{outputType}}>()
       val requestObserver = delegate.{{methodName}}(responseDeferred)
-      val requestChannel = LinkedListChannel<{{inputType}}>()
+      val requestChannel = KtChannel<{{inputType}}>(KtChannel.UNLIMITED)
       connectChannelToObserver(requestChannel, requestObserver)
       return ManyToOneCall(requestChannel, responseDeferred)
     }
@@ -140,7 +127,7 @@
 
     internal suspend fun {{methodName}}Internal(responseObserver: StreamObserver<{{outputType}}>): StreamObserver<{{inputType}}> {
       val requestChannel = StreamObserverChannel<{{inputType}}>()
-      val responseDeferred = async { {{methodName}}(requestChannel) }
+      val responseDeferred = GlobalScope.async { {{methodName}}(requestChannel) }
       connectDeferredToObserver(responseDeferred, responseObserver)
       return requestChannel
     }
@@ -165,7 +152,7 @@
     }
 
     internal suspend fun {{methodName}}Internal(request: {{inputType}}, responseObserver: StreamObserver<{{outputType}}>) {
-      val responseDeferred = async { {{methodName}}(request) }
+      val responseDeferred = GlobalScope.async { {{methodName}}(request) }
       connectDeferredToObserver(responseDeferred, responseObserver)
     }
     {{/isManyOutput}}
@@ -184,44 +171,19 @@
     }
   }
 
-<<<<<<< HEAD
   private suspend fun <E> connectChannelToObserver(channel: ReceiveChannel<E>, observer: StreamObserver<E>) {
-    launch {
+    GlobalScope.launch {
       for (value in channel) {
         observer.onNext(value)
-=======
-  private fun <E> connectChannelToObserver(channel: ReceiveChannel<E>, observer: StreamObserver<E>) {
-    // todo: specify coroutine context
-    GlobalScope.launch {
-      try {
-        for (value in channel) {
-          observer.onNext(value)
-        }
-        observer.onCompleted()
-      } catch (t: Throwable) {
-        observer.onError(t)
->>>>>>> 36d6ab41
       }
       observer.onCompleted()
     }
   }
 
-<<<<<<< HEAD
   private suspend fun <E> connectDeferredToObserver(deferred: Deferred<E>, observer: StreamObserver<E>) {
-    launch {
+    GlobalScope.launch {
       observer.onNext(deferred.await())
       observer.onCompleted()
-=======
-  private fun <E> connectDeferredToObserver(deferred: Deferred<E>, observer: StreamObserver<E>) {
-    // todo: specify coroutine context
-    GlobalScope.launch {
-      try {
-        observer.onNext(deferred.await())
-        observer.onCompleted()
-      } catch (t: Throwable) {
-        observer.onError(t)
-      }
->>>>>>> 36d6ab41
     }
   }
 
