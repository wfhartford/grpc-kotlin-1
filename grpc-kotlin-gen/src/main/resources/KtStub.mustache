--- conflicted
+++ resolved
@@ -18,7 +18,7 @@
 import kotlinx.coroutines.experimental.channels.Channel as KtChannel
 import kotlinx.coroutines.experimental.channels.ReceiveChannel
 import kotlinx.coroutines.experimental.channels.SendChannel
-import kotlinx.coroutines.experimental.runBlocking
+import kotlinx.coroutines.experimental.launch
 
 {{#deprecated}}@Deprecated("deprecated"){{/deprecated}}
 @javax.annotation.Generated(
@@ -104,20 +104,9 @@
 
   private fun <E> connectChannelToObserver(channel: ReceiveChannel<E>, observer: StreamObserver<E>) {
     // todo: specify coroutine context
-<<<<<<< HEAD
-    runBlocking {
+    GlobalScope.launch {
       for (value in channel) {
         observer.onNext(value)
-=======
-    GlobalScope.launch {
-      try {
-        for (value in channel) {
-          observer.onNext(value)
-        }
-        observer.onCompleted()
-      } catch (t: Throwable) {
-        observer.onError(t)
->>>>>>> 36d6ab41
       }
       observer.onCompleted()
     }
@@ -125,19 +114,9 @@
 
   private fun <E> connectDeferredToObserver(deferred: Deferred<E>, observer: StreamObserver<E>) {
     // todo: specify coroutine context
-<<<<<<< HEAD
-    runBlocking {
+    GlobalScope.launch {
       observer.onNext(deferred.await())
       observer.onCompleted()
-=======
-    GlobalScope.launch {
-      try {
-        observer.onNext(deferred.await())
-        observer.onCompleted()
-      } catch (t: Throwable) {
-        observer.onError(t)
-      }
->>>>>>> 36d6ab41
     }
   }
 
